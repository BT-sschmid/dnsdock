/* cmdline.go
 *
 * Copyright (C) 2016 Alexandre ACEBEDO
 *
 * This software may be modified and distributed under the terms
 * of the MIT license.  See the LICENSE file for details.
 */

package core

import (
	"fmt"
	"strconv"

	"gopkg.in/alecthomas/kingpin.v2"

	"github.com/aacebedo/dnsdock/src/utils"
)

const (
<<<<<<< HEAD
  // VERSION dnsdock version
	VERSION = "1.16.1" 
=======
	// VERSION dnsdock version
	VERSION = "1.16.0"
>>>>>>> 66383468
)

// CommandLine structure handling parameter parsing
type CommandLine struct{}

// ParseParameters Parse parameters
func (cmdline *CommandLine) ParseParameters(rawParams []string) (res *utils.Config, err error) {
	res = utils.NewConfig()

	app := kingpin.New("dnsdock", "Automatic DNS for docker containers.")
	app.Version(VERSION)
	app.HelpFlag.Short('h')
	
	nameservers := app.Flag("nameserver", "Comma separated list of DNS server(s) for unmatched requests").Default("8.8.8.8:53").Strings()
	dns := app.Flag("dns", "Listen DNS requests on this address").Default(res.DnsAddr).Short('d').String()
	http := app.Flag("http", "Listen HTTP requests on this address").Default(res.HttpAddr).Short('t').String()
	domain := app.Flag("domain", "Domain that is appended to all requests").Default(res.Domain.String()).String()
	environment := app.Flag("environment", "Optional context before domain suffix").Default("").String()
	docker := app.Flag("docker", "Path to the docker socket").Default(res.DockerHost).String()
	tlsverify := app.Flag("tlsverify", "Enable mTLS when connecting to docker").Default(strconv.FormatBool(res.TlsVerify)).Bool()
	tlscacert := app.Flag("tlscacert", "Path to CA certificate").Default(res.TlsCaCert).String()
	tlscert := app.Flag("tlscert", "Path to Client certificate").Default(res.TlsCert).String()
	tlskey := app.Flag("tlskey", "Path to client certificate private key").Default(res.TlsKey).String()
	ttl := app.Flag("ttl", "TTL for matched requests").Default(strconv.FormatInt(int64(res.Ttl), 10)).Int()
	createAlias := app.Flag("alias", "Automatically create an alias with just the container name.").Default(strconv.FormatBool(res.CreateAlias)).Bool()
	verbose := app.Flag("verbose", "Verbose mode.").Default(strconv.FormatBool(res.Verbose)).Short('v').Bool()
	quiet := app.Flag("quiet", "Quiet mode.").Default(strconv.FormatBool(res.Quiet)).Short('q').Bool()

	kingpin.MustParse(app.Parse(rawParams))

	res.Verbose = *verbose
	res.Quiet = *quiet
	res.Nameservers = *nameservers
	res.DnsAddr = *dns
	res.HttpAddr = *http
	res.Domain = utils.NewDomain(fmt.Sprintf("%s.%s", *environment, *domain))
	res.DockerHost = *docker
	res.TlsVerify = *tlsverify
	res.TlsCaCert = *tlscacert
	res.TlsCert = *tlscert
	res.TlsKey = *tlskey
	res.Ttl = *ttl
	res.CreateAlias = *createAlias
	return
}<|MERGE_RESOLUTION|>--- conflicted
+++ resolved
@@ -18,13 +18,8 @@
 )
 
 const (
-<<<<<<< HEAD
   // VERSION dnsdock version
 	VERSION = "1.16.1" 
-=======
-	// VERSION dnsdock version
-	VERSION = "1.16.0"
->>>>>>> 66383468
 )
 
 // CommandLine structure handling parameter parsing
