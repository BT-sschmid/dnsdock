--- conflicted
+++ resolved
@@ -15,13 +15,6 @@
 	"strings"
 	"testing"
 	"time"
-<<<<<<< HEAD
-
-	"github.com/miekg/dns"
-
-	"github.com/aacebedo/dnsdock/src/utils"
-=======
->>>>>>> 09eb9119
 )
 
 func TestDNSResponse(t *testing.T) {
