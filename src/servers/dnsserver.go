--- conflicted
+++ resolved
@@ -18,13 +18,6 @@
 	"strings"
 	"sync"
 	"time"
-<<<<<<< HEAD
-
-	"github.com/miekg/dns"
-
-	"github.com/aacebedo/dnsdock/src/utils"
-=======
->>>>>>> 09eb9119
 )
 
 // Service represents a container and an attached DNS record
@@ -105,12 +98,8 @@
 		id = s.getExpandedID(id)
 		s.services[id] = &service
 
-<<<<<<< HEAD
-		logger.Debugf("Added service: '%s': %s.", id, service)
-=======
 		logger.Debugf(`Added service: '%s'
                       %s`, id, service)
->>>>>>> 09eb9119
 
 		for _, alias := range service.Aliases {
 			logger.Debugf("Handling DNS requests for '%s'.", alias)
@@ -217,11 +206,7 @@
 		}
 
 		if i == (len(s.config.Nameservers) - 1) {
-<<<<<<< HEAD
-			logger.Fatalf("DNS fowarding for '%s' failed: no more nameservers to try", err.Error())
-=======
 			logger.Warningf("DNS fowarding failed: no more nameservers to try")
->>>>>>> 09eb9119
 
 			// Send failure reply
 			m := new(dns.Msg)
@@ -231,11 +216,7 @@
 			w.WriteMsg(m)
 
 		} else {
-<<<<<<< HEAD
-			logger.Errorf("DNS fowarding for '%s' failed: trying next Nameserver...", err.Error())
-=======
 			logger.Debugf("DNS fowarding failed: trying next Nameserver...")
->>>>>>> 09eb9119
 		}
 	}
 }
@@ -318,11 +299,7 @@
 		query = query[:len(query)-1]
 	}
 
-<<<<<<< HEAD
-	logger.Debugf("DNS request for query '%s' from remote '%s'", w.RemoteAddr().String(), w.RemoteAddr())
-=======
 	logger.Debugf("DNS request for query '%s' from remote '%s'", query, w.RemoteAddr())
->>>>>>> 09eb9119
 
 	for service := range s.queryServices(query) {
 		var rr dns.RR
