/* dnsserver.go
 *
 * Copyright (C) 2016 Alexandre ACEBEDO
 *
 * This software may be modified and distributed under the terms
 * of the MIT license.  See the LICENSE file for details.
 */

package servers

import (
	"errors"
	"net"
	"regexp"
	"strings"
	"sync"
	"time"

	"github.com/miekg/dns"

	"github.com/aacebedo/dnsdock/src/utils"
)

// Service represents a container and an attached DNS record
type Service struct {
	Name    string
	Image   string
	IPs     []net.IP
	TTL     int
	Aliases []string
}

// NewService creates a new service
func NewService() (s *Service) {
	s = &Service{TTL: -1}
	return
}

// ServiceListProvider represents the entrypoint to get containers
type ServiceListProvider interface {
	AddService(string, Service)
	RemoveService(string) error
	GetService(string) (Service, error)
	GetAllServices() map[string]Service
}

// DNSServer represents a DNS server
type DNSServer struct {
	config   *utils.Config
	server   *dns.Server
	mux      *dns.ServeMux
	services map[string]*Service
	lock     *sync.RWMutex
}

// NewDNSServer create a new DNSServer
func NewDNSServer(c *utils.Config) *DNSServer {
	s := &DNSServer{
		config:   c,
		services: make(map[string]*Service),
		lock:     &sync.RWMutex{},
	}

	logger.Debugf("Handling DNS requests for '%s'.", c.Domain.String())

	s.mux = dns.NewServeMux()
	s.mux.HandleFunc(c.Domain.String()+".", s.handleRequest)
	s.mux.HandleFunc("in-addr.arpa.", s.handleReverseRequest)
	s.mux.HandleFunc(".", s.handleForward)

	s.server = &dns.Server{Addr: c.DnsAddr, Net: "udp", Handler: s.mux}

	return s
}

// Start starts the DNSServer
func (s *DNSServer) Start() error {
	return s.server.ListenAndServe()
}

// Stop stops the DNSServer
func (s *DNSServer) Stop() {
	s.server.Shutdown()
}

// AddService adds a new container and thus new DNS records
func (s *DNSServer) AddService(id string, service Service) {
	if len(service.IPs) > 0 {
		defer s.lock.Unlock()
		s.lock.Lock()

		id = s.getExpandedID(id)
		s.services[id] = &service

		logger.Debugf("Added service: '%s': %s.", id, service)

		for _, alias := range service.Aliases {
			logger.Debugf("Handling DNS requests for '%s'.", alias)
			s.mux.HandleFunc(alias+".", s.handleRequest)
		}
	} else {
		logger.Warningf("Service '%s' ignored: No IP provided:", id, id)
	}
}

// RemoveService removes a new container and thus DNS records
func (s *DNSServer) RemoveService(id string) error {
	defer s.lock.Unlock()
	s.lock.Lock()

	id = s.getExpandedID(id)
	if _, ok := s.services[id]; !ok {
		return errors.New("No such service: " + id)
	}

	for _, alias := range s.services[id].Aliases {
		s.mux.HandleRemove(alias + ".")
	}

	delete(s.services, id)

	logger.Debugf("Stopped service '%s'", id)

	return nil
}

// GetService reads a service from the repository
func (s *DNSServer) GetService(id string) (Service, error) {
	defer s.lock.RUnlock()
	s.lock.RLock()

	id = s.getExpandedID(id)
	if s, ok := s.services[id]; ok {
		return *s, nil
	}
	// Check for a pa
	return *new(Service), errors.New("No such service: " + id)
}

// GetAllServices reads all services from the repository
func (s *DNSServer) GetAllServices() map[string]Service {
	defer s.lock.RUnlock()
	s.lock.RLock()

	list := make(map[string]Service, len(s.services))
	for id, service := range s.services {
		list[id] = *service
	}

	return list
}

func (s *DNSServer) listDomains(service *Service) chan string {
	c := make(chan string)

	go func() {

		if service.Image == "" {
			c <- service.Name + "." + s.config.Domain.String() + "."
		} else {
			domain := service.Image + "." + s.config.Domain.String() + "."

			c <- service.Name + "." + domain
			c <- domain
		}

		for _, alias := range service.Aliases {
			c <- alias + "."
		}

		close(c)
	}()

	return c
}

func (s *DNSServer) handleForward(w dns.ResponseWriter, r *dns.Msg) {
<<<<<<< HEAD
	
	logger.Debugf("Using DNS forwarding for '%s'",r.Question[0].Name)
	logger.Debugf("Forwarding DNS nameservers: %s",s.config.Nameservers.String())
	
=======

	logger.Debugf("Using DNS forwarding for '%s'", r.Question[0].Name)
	logger.Debugf("Forwarding DNS nameservers: %s", s.config.Nameserver.String())

>>>>>>> 66383468
	// Otherwise just forward the request to another server
	c := new(dns.Client)

	// look at each Nameserver, stop on success
<<<<<<< HEAD
	for i := range s.config.Nameservers {
	  logger.Debugf("Using Nameserver %s", s.config.Nameservers[i])
=======
	for i := range s.config.Nameserver {
		logger.Debugf("Using Nameserver %s", s.config.Nameserver[i])
>>>>>>> 66383468

		in, _, err := c.Exchange(r, s.config.Nameservers[i])
		if err == nil {
			w.WriteMsg(in)
			return
		}

<<<<<<< HEAD
		if i == (len(s.config.Nameservers) - 1) {
		  logger.Fatalf("DNS fowarding for '%s' failed: no more nameservers to try", err.Error())
=======
		if i == (len(s.config.Nameserver) - 1) {
			logger.Fatalf("DNS fowarding for '%s' failed: no more nameservers to try", err.Error())
>>>>>>> 66383468

			// Send failure reply
			m := new(dns.Msg)
			m.SetReply(r)
			m.Ns = s.createSOA()
			m.SetRcode(r, dns.RcodeRefused) // REFUSED
			w.WriteMsg(m)

		} else {
			logger.Errorf("DNS fowarding for '%s' failed: trying next Nameserver...", err.Error())
		}
	}
}

func (s *DNSServer) makeServiceA(n string, service *Service) dns.RR {
	rr := new(dns.A)

	var ttl int
	if service.TTL != -1 {
		ttl = service.TTL
	} else {
		ttl = s.config.Ttl
	}

	rr.Hdr = dns.RR_Header{
		Name:   n,
		Rrtype: dns.TypeA,
		Class:  dns.ClassINET,
		Ttl:    uint32(ttl),
	}

	if len(service.IPs) != 0 {
		if len(service.IPs) > 1 {
			logger.Warningf("Multiple IP address found for container '%s'. Only the first address will be used", service.Name)
		}
		rr.A = service.IPs[0]
	} else {
		logger.Errorf("No valid IP address found for container '%s' ", service.Name)
	}

	return rr
}

func (s *DNSServer) makeServiceMX(n string, service *Service) dns.RR {
	rr := new(dns.MX)

	var ttl int
	if service.TTL != -1 {
		ttl = service.TTL
	} else {
		ttl = s.config.Ttl
	}

	rr.Hdr = dns.RR_Header{
		Name:   n,
		Rrtype: dns.TypeMX,
		Class:  dns.ClassINET,
		Ttl:    uint32(ttl),
	}

	rr.Mx = n

	return rr
}

func (s *DNSServer) handleRequest(w dns.ResponseWriter, r *dns.Msg) {
	m := new(dns.Msg)
	m.SetReply(r)
	m.RecursionAvailable = true

	// Send empty response for empty requests
	if len(r.Question) == 0 {
		m.Ns = s.createSOA()
		w.WriteMsg(m)
		return
	}

	// respond to SOA requests
	if r.Question[0].Qtype == dns.TypeSOA {
		m.Answer = s.createSOA()
		w.WriteMsg(m)
		return
	}

	m.Answer = make([]dns.RR, 0, 2)
	query := r.Question[0].Name

	// trim off any trailing dot
	if query[len(query)-1] == '.' {
		query = query[:len(query)-1]
	}

	logger.Debugf("DNS request for query '%s' from remote '%s'", w.RemoteAddr().String(), w.RemoteAddr())

	for service := range s.queryServices(query) {
		var rr dns.RR
		switch r.Question[0].Qtype {
		case dns.TypeA:
			rr = s.makeServiceA(r.Question[0].Name, service)
		case dns.TypeMX:
			rr = s.makeServiceMX(r.Question[0].Name, service)
		default:
			// this query type isn't supported, but we do have
			// a record with this name. Per RFC 4074 sec. 3, we
			// immediately return an empty NOERROR reply.
			m.Ns = s.createSOA()
			m.MsgHdr.Authoritative = true
			w.WriteMsg(m)
			return
		}

		logger.Debugf("DNS record found for query '%s'", query)

		m.Answer = append(m.Answer, rr)
	}

	// We didn't find a record corresponding to the query
	if len(m.Answer) == 0 {
		m.Ns = s.createSOA()
		m.SetRcode(r, dns.RcodeNameError) // NXDOMAIN
		logger.Debugf("No DNS record found for query '%s'", query)
	}

	w.WriteMsg(m)
}

func (s *DNSServer) handleReverseRequest(w dns.ResponseWriter, r *dns.Msg) {
	m := new(dns.Msg)
	m.SetReply(r)
	m.RecursionAvailable = true

	// Send empty response for empty requests
	if len(r.Question) == 0 {
		m.Ns = s.createSOA()
		w.WriteMsg(m)
		return
	}

	m.Answer = make([]dns.RR, 0, 2)
	query := r.Question[0].Name

	// trim off any trailing dot
	if query[len(query)-1] == '.' {
		query = query[:len(query)-1]
	}

	for service := range s.queryIP(query) {
		if r.Question[0].Qtype != dns.TypePTR {
			m.Ns = s.createSOA()
			w.WriteMsg(m)
			return
		}

		var ttl int
		if service.TTL != -1 {
			ttl = service.TTL
		} else {
			ttl = s.config.Ttl
		}

		for domain := range s.listDomains(service) {
			rr := new(dns.PTR)
			rr.Hdr = dns.RR_Header{
				Name:   r.Question[0].Name,
				Rrtype: dns.TypePTR,
				Class:  dns.ClassINET,
				Ttl:    uint32(ttl),
			}
			rr.Ptr = domain

			m.Answer = append(m.Answer, rr)
		}
	}

	if len(m.Answer) != 0 {
		w.WriteMsg(m)
	} else {
		// We didn't find a record corresponding to the query,
		// try forwarding
		s.handleForward(w, r)
	}
}

func (s *DNSServer) queryIP(query string) chan *Service {
	c := make(chan *Service, 3)
	reversedIP := strings.TrimSuffix(query, ".in-addr.arpa")
	ip := strings.Join(reverse(strings.Split(reversedIP, ".")), ".")

	go func() {
		defer s.lock.RUnlock()
		s.lock.RLock()

		for _, service := range s.services {
			if service.IPs[0].String() == ip {
				c <- service
			}
		}

		close(c)
	}()

	return c
}

func (s *DNSServer) queryServices(query string) chan *Service {
	c := make(chan *Service, 3)

	go func() {
		query := strings.Split(strings.ToLower(query), ".")

		defer s.lock.RUnlock()
		s.lock.RLock()

		for _, service := range s.services {
			// create the name for this service, skip empty strings
			test := []string{}
			// todo: add some cache to avoid calculating this every time
			if len(service.Name) > 0 {
				test = append(test, strings.Split(strings.ToLower(service.Name), ".")...)
			}

			if len(service.Image) > 0 {
				test = append(test, strings.Split(service.Image, ".")...)
			}

			test = append(test, s.config.Domain...)

			if isPrefixQuery(query, test) {
				c <- service
			}

			// check aliases
			for _, alias := range service.Aliases {
				if isPrefixQuery(query, strings.Split(alias, ".")) {
					c <- service
				}
			}
		}

		close(c)

	}()

	return c

}

// Checks for a partial match for container SHA and outputs it if found.
func (s *DNSServer) getExpandedID(in string) (out string) {
	out = in

	// Hard to make a judgement on small image names.
	if len(in) < 4 {
		return
	}

	if isHex, _ := regexp.MatchString("^[0-9a-f]+$", in); !isHex {
		return
	}

	for id := range s.services {
		if len(id) == 64 {
			if isHex, _ := regexp.MatchString("^[0-9a-f]+$", id); isHex {
				if strings.HasPrefix(id, in) {
					out = id
					return
				}
			}
		}
	}
	return
}

// TTL is used from config so that not-found result responses are not cached
// for a long time. The other defaults left as is(skydns source) because they
// do not have an use case in this situation.
func (s *DNSServer) createSOA() []dns.RR {
	dom := dns.Fqdn(s.config.Domain.String() + ".")
	soa := &dns.SOA{
		Hdr: dns.RR_Header{
			Name:   dom,
			Rrtype: dns.TypeSOA,
			Class:  dns.ClassINET,
			Ttl:    uint32(s.config.Ttl)},
		Ns:      "dnsdock." + dom,
		Mbox:    "dnsdock.dnsdock." + dom,
		Serial:  uint32(time.Now().Truncate(time.Hour).Unix()),
		Refresh: 28800,
		Retry:   7200,
		Expire:  604800,
		Minttl:  uint32(s.config.Ttl),
	}
	return []dns.RR{soa}
}

// isPrefixQuery is used to determine whether "query" is a potential prefix
// query for "name". It allows for wildcards (*) in the query. However is makes
// one exception to accomodate the desired behavior we wish from dnsdock,
// namely, the query may be longer than "name" and still be a valid prefix
// query for "name".
// Examples:
//   foo.bar.baz.qux is a valid query for bar.baz.qux (longer prefix is okay)
//   foo.*.baz.qux   is a valid query for bar.baz.qux (wildcards okay)
//   *.baz.qux       is a valid query for baz.baz.qux (wildcard prefix okay)
func isPrefixQuery(query, name []string) bool {
	for i, j := len(query)-1, len(name)-1; i >= 0 && j >= 0; i, j = i-1, j-1 {
		if query[i] != name[j] && query[i] != "*" {
			return false
		}
	}
	return true
}

func reverse(input []string) []string {
	if len(input) == 0 {
		return input
	}

	return append(reverse(input[1:]), input[0])
}<|MERGE_RESOLUTION|>--- conflicted
+++ resolved
@@ -175,28 +175,16 @@
 }
 
 func (s *DNSServer) handleForward(w dns.ResponseWriter, r *dns.Msg) {
-<<<<<<< HEAD
 	
 	logger.Debugf("Using DNS forwarding for '%s'",r.Question[0].Name)
 	logger.Debugf("Forwarding DNS nameservers: %s",s.config.Nameservers.String())
 	
-=======
-
-	logger.Debugf("Using DNS forwarding for '%s'", r.Question[0].Name)
-	logger.Debugf("Forwarding DNS nameservers: %s", s.config.Nameserver.String())
-
->>>>>>> 66383468
 	// Otherwise just forward the request to another server
 	c := new(dns.Client)
 
 	// look at each Nameserver, stop on success
-<<<<<<< HEAD
 	for i := range s.config.Nameservers {
 	  logger.Debugf("Using Nameserver %s", s.config.Nameservers[i])
-=======
-	for i := range s.config.Nameserver {
-		logger.Debugf("Using Nameserver %s", s.config.Nameserver[i])
->>>>>>> 66383468
 
 		in, _, err := c.Exchange(r, s.config.Nameservers[i])
 		if err == nil {
@@ -204,13 +192,8 @@
 			return
 		}
 
-<<<<<<< HEAD
 		if i == (len(s.config.Nameservers) - 1) {
 		  logger.Fatalf("DNS fowarding for '%s' failed: no more nameservers to try", err.Error())
-=======
-		if i == (len(s.config.Nameserver) - 1) {
-			logger.Fatalf("DNS fowarding for '%s' failed: no more nameservers to try", err.Error())
->>>>>>> 66383468
 
 			// Send failure reply
 			m := new(dns.Msg)
