--- conflicted
+++ resolved
@@ -1,17 +1,3 @@
-<<<<<<< HEAD
-services:
-  - docker
-
-before_install:
-  - sudo apt-get update
-  - sudo apt-get install -o Dpkg::Options::="--force-confdef" -o Dpkg::Options::="--force-confold" -y --force-yes -q docker-engine
-  - docker build -t dnsdockbuild -f docker/build.dockerfile .
-  - sudo mkdir -m 777 -p /build/amd64 /build/arm
-  
-script: 
-  - docker run -t -v `pwd`:/go/src/github.com/tonistiigi/dnsdock -v /build/dnsdock.amd64:/go/bin/dnsdock dnsdockbuild -c "export GO_ARCH=amd64; godep restore; cd src; go build -o ../dnsdock" 
-  - docker run -t -v `pwd`:/go/src/github.com/tonistiigi/dnsdock -v /build/dnsdock.arm:/go/bin/dnsdock dnsdockbuild -c "export GO_ARCH=arm; godep restore; cd src; go build -o ../dnsdock"
-=======
 sudo: required
 
 services:
@@ -31,7 +17,6 @@
   - rocker build -var Arch=arm -var OutputDir=/build/arm ${VERSIONARGS} .
   - sudo mv /build/amd64/dnsdock /build/dnsdock.amd64
   - sudo mv /build/arm/dnsdock /build/dnsdock.arm
->>>>>>> cb5b6a04
   
 deploy:
   - provider: releases
@@ -44,13 +29,8 @@
     on:
       tags: true
   - provider: script
-<<<<<<< HEAD
-    script: docker login -u $BINTRAY_USERNAME -p $BINTRAY_APIKEY -e $BINTRAY_EMAIL aacebedo-docker-cfdsnupdater.bintray.io && docker build --build-arg VERSION=$TRAVIS_BRANCH -f environments/run/Dockerfile.amd64 -t aacebedo/cfdnsupdater-amd64 . && docker tag aacebedo/cfdnsupdater-amd64 aacebedo-docker-cfdsnupdater.bintray.io/cfdnsupdater-amd64:$TRAVIS_BRANCH && docker push aacebedo-docker-cfdsnupdater.bintray.io/cfdnsupdater-amd64:$TRAVIS_BRANCH
-    on:
-=======
     script:  rocker build --auth $DOCKER_USER:$DOCKER_PASS --push rocker build -var Arch=arm -var ${VERSIONARGS} .
     on:
   - provider: script
     script:  rocker build --auth $DOCKER_USER:$DOCKER_PASS --push rocker build -var Arch=amd64 -var ${VERSIONARGS} .
-    on:    
->>>>>>> cb5b6a04
+    on:    